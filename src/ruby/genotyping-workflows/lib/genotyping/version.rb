#-- encoding: UTF-8
#
# Copyright (c) 2012 Genome Research Ltd. All rights reserved.
#
# This program is free software: you can redistribute it and/or modify
# it under the terms of the GNU General Public License as published by
# the Free Software Foundation, either version 3 of the License, or
# (at your option) any later version.
#
# This program is distributed in the hope that it will be useful,
# but WITHOUT ANY WARRANTY; without even the implied warranty of
# MERCHANTABILITY or FITNESS FOR A PARTICULAR PURPOSE.  See the
# GNU General Public License for more details.
#
# You should have received a copy of the GNU General Public License
# along with this program.  If not, see <http://www.gnu.org/licenses/>.
#

module Genotyping
<<<<<<< HEAD
  VERSION = '0.8.6'
=======
  VERSION = '0.9.0'
>>>>>>> 57bcc727
  YEAR = '2013'
  VERSION_LOG_NAME = 'version.log'

  def maybe_version_log(log_dir)
    unless File.exist?(File.join(log_dir, VERSION_LOG_NAME))
      write_version_log(log_dir)
    end
  end

  def version_text()
    text = "WTSI Genotyping Pipeline version "+VERSION+"\n"+
      "Pipeline software copyright (c) "+YEAR+" Genome Research Ltd.\n"+
      "All rights reserved.\n"
  end

  def write_version_log(log_dir)
    log = File.open(File.join(log_dir, VERSION_LOG_NAME), 'w')
    log.write(version_text())
    log.close
  end

end
<|MERGE_RESOLUTION|>--- conflicted
+++ resolved
@@ -17,11 +17,7 @@
 #
 
 module Genotyping
-<<<<<<< HEAD
-  VERSION = '0.8.6'
-=======
   VERSION = '0.9.0'
->>>>>>> 57bcc727
   YEAR = '2013'
   VERSION_LOG_NAME = 'version.log'
 
