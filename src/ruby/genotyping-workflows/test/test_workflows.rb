--- conflicted
+++ resolved
@@ -38,13 +38,10 @@
     super(name)
     @msg_host = Socket.gethostname
     @msg_port = 11300
-<<<<<<< HEAD
     @queue = ENV['LSB_DEFAULTQUEUE']
     unless @queue
       @queue = :small
     end
-=======
->>>>>>> a878ce1e
   end
 
   def data_path
