--- conflicted
+++ resolved
@@ -62,13 +62,8 @@
 
       sample_json, manifest, gtc_files = wait_for('mock_study', 60, 5) do
         mock_study('mock_study', 5, 2000, 
-<<<<<<< HEAD
-                   {:work_dir => work_dir, :log_dir => work_dir},
-                   {:queue => @queue})
-=======
                    {:work_dir => work_dir,
                     :log_dir => work_dir})
->>>>>>> d3c95958
       end
 
       sim_file = wait_for('gtc_to_sim', 60, 5) do
@@ -87,13 +82,8 @@
                          :end => 2000,
                          :size => 100,
                          :group_size => 5,
-<<<<<<< HEAD
-                         :plink=> false},
-                        :queue => @queue)
-=======
                          :plink => false},
                         :select => 'lenny')
->>>>>>> d3c95958
       end
 
       assert_equal(20, call_files1.size)
