--- conflicted
+++ resolved
@@ -1,9 +1,5 @@
 
-<<<<<<< HEAD
-# Tests identity QC metric
-=======
 # Tests generate_yml.pl
->>>>>>> e723697c
 
 use utf8;
 use strict;
@@ -11,11 +7,8 @@
 
 use WTSI::NPG::Genotyping::QC::IdentityTest;
 
-<<<<<<< HEAD
 # Created a cut-down PLINK dataset (20 SNPs, 5 samples)
 # see gapi/genotype_identity_test.git on http://git.internal.sanger.ac.uk
 # data contains some "real" samples and calls, so not made public on github
 
-=======
->>>>>>> e723697c
 Test::Class->runtests;