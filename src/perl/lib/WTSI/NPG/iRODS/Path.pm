--- conflicted
+++ resolved
@@ -107,6 +107,7 @@
 
 sub find_in_metadata {
   my ($self, $attribute, $value, $units) = @_;
+  $attribute or $self->logcroak("An attribute argument is required");
 
   my @meta = @{$self->metadata};
   my @exists;
@@ -121,37 +122,10 @@
                      $_->{value}     eq $value } @meta;
   }
   else {
-<<<<<<< HEAD
     @exists = grep { $_->{attribute} eq $attribute } @meta;
   }
 
   return @exists;
-=======
-    @exists = grep { $_->[0] eq $attribute } @meta;
-  }
-
-  my @avu;
-  if (scalar @exists == 0) {
-    @avu = ();
-  }
-  elsif (scalar @exists == 1) {
-    @avu = @{$exists[0]};
-  }
-  else {
-    $value ||= '';
-    $units ||= '';
-
-    my $fn = sub { sprintf("['%s' -> '%s', '%s']",
-                           $_[0]->[0], $_[0]->[1], $_[0]->[2]) };
-    my $matched = join ", ", map { $fn->($_) } @exists;
-
-    $self->logconfess("Failed to get a single AVU matching ",
-                      "['$attribute', '$value', '$units']:",
-                      " matched [$matched]");
-  }
-
-  return @avu;
->>>>>>> bae03339
 }
 
 =head2 expected_irods_groups
