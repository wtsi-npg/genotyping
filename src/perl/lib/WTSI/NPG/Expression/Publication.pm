--- conflicted
+++ resolved
@@ -112,14 +112,6 @@
     my %studies_seen;
 
     foreach my $sample (@$samples) {
-<<<<<<< HEAD
-      my $ss_sample = $ssdb->find_infinium_gex_sample($sample->{sanger_sample_id});
-      my $study_id = $ss_sample->{study_id};
-
-      unless (exists $studies_seen{$study_id}) {
-        push(@analysis_meta, [$STUDY_ID_META_KEY => $study_id]);
-        $studies_seen{$study_id}++;
-=======
       my $ss_sample =
         $ssdb->find_infinium_gex_sample($sample->{sanger_sample_id});
       my $studies = $ssdb->find_sample_studies($ss_sample->{internal_id});
@@ -129,7 +121,6 @@
           push(@analysis_meta, [$STUDY_ID_META_KEY => $study_id]);
           $studies_seen{$study_id}++;
         }
->>>>>>> 28728edc
       }
 
       my @meta;
