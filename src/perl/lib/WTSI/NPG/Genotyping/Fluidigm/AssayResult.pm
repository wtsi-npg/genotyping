
use utf8;

package WTSI::NPG::Genotyping::Fluidigm::AssayResult;

use Moose;

with 'WTSI::NPG::Loggable';

has 'assay'          => (is => 'ro', isa => 'Str', required => 1);
has 'snp_assayed'    => (is => 'ro', isa => 'Str', required => 1);
has 'x_allele'       => (is => 'ro', isa => 'Str', required => 1);
has 'y_allele'       => (is => 'ro', isa => 'Str', required => 1);
has 'sample_name'    => (is => 'ro', isa => 'Str', required => 1);
has 'type'           => (is => 'ro', isa => 'Str', required => 1);
has 'auto'           => (is => 'ro', isa => 'Str', required => 1);
has 'confidence'     => (is => 'ro', isa => 'Num', required => 1);
has 'final'          => (is => 'ro', isa => 'Str', required => 1);
has 'converted_call' => (is => 'ro', isa => 'Str', required => 1);
has 'x_intensity'    => (is => 'ro', isa => 'Num', required => 1);
has 'y_intensity'    => (is => 'ro', isa => 'Num', required => 1);
has 'str'            => (is => 'ro', isa => 'Str', required => 1);

our $EMPTY_NAME          = '[ Empty ]';
our $NO_TEMPLATE_CONTROL = 'NTC';
our $NO_CALL             = 'No Call';
our $INVALID_NAME        = 'Invalid';

our $NO_CALL_GENOTYPE    = 'NN';

=head2 is_control

  Arg [1]    : None

  Example    : $result->is_control
  Description: Return whether the result is for a control assay.

               It is not clear from the Fluidigm documentation how
               no-template controls are canonically represented.
               There seem to be several ways in play, currently:

               a) The snp_assayed column is empty
               b) The sample_name column contains the token '[ Empty ]'
               c) The type, auto and converted_call columns contain the
                  token 'NTC'

               or some combination of the above.

  Returntype : Bool

=cut

sub is_control {
  my ($self) = @_;


  return ($self->snp_assayed eq ''          ||
          $self->sample_name eq $EMPTY_NAME ||
          $self->type        eq $NO_TEMPLATE_CONTROL);
}

=head2 is_call

  Arg [1]    : None

  Example    : $result->is_call
  Description: Return whether the result has called a genotype.

               It is not clear from the Fluidigm documentation how
               no-calls are canonically represented.
               There seem to be several ways in play, currently:

               a) the final column contains the token 'No Call'
               b) the converted_call column contains the token 'No Call'

               or both of the above.

               The auto column can contain 'No Call', but looking at example
               results, the Fluidigm PDF summary report totals count these
               as calls, provided the value in the converted_call columsn is
               NOT 'No Call'

               Note that 'Invalid Call' and 'No Call' are distinct and
               represent different experimental outcomes.

  Returntype : Bool

=cut

sub is_call {
  my ($self) = @_;

  return ($self->is_valid                   &&
          $self->final          ne $NO_CALL &&
          $self->converted_call ne $NO_CALL);
}

=head2 is_valid

  Arg [1]    : None

  Example    : $result->is_valid
  Description: Check whether the 'final' and/or 'converted call' fields
               have a value designating them as invalid. Note that 'Invalid
               Call' and 'No Call' are distinct and represent different
               experimental outcomes.

  Returntype : Bool

=cut

sub is_valid {
 my ($self) = @_;

 return ($self->final          ne $INVALID_NAME &&
         $self->converted_call ne $INVALID_NAME);

}

=head2 compact_call

  Arg [1]    : None

  Example    : $result->compact_call
  Description: Return the Fluidigm converted call attribute, having removed
               the colon separator.
  Returntype : Str

=cut

sub compact_call {
  my ($self) = @_;

  my $compact = $self->converted_call;
  $compact =~ s/://;

  return $compact;
}

=head2 npg_call

  Arg [1]    : None

  Example    : $call = $result->npg_call()
  Description: Method to return the genotype call, in a string representation
               of the form AA, AC, CC, or NN. Name and behaviour of method are
               intended to be consistent across all 'AssayResultSet' classes
               (for Sequenom, Fluidigm, etc) in the WTSI::NPG genotyping
               pipeline.
  Returntype : Str

=cut

sub npg_call {
<<<<<<< HEAD
    my ($self) = @_;
    my $call = $self->compact_call(); # removes the : from raw input call
    if ($call eq $NO_CALL) {
        $call = 'NN';
    } elsif ($call eq $INVALID_NAME) {
        $call = ''; # empty call will be rendered as '.' in VCF output
    } elsif ($call !~ /[ACGTN][ACGTN]/ ) {
        my $msg = "Illegal genotype call '$call' for sample ".
            $self->npg_sample_id().", SNP ".$self->snp_assayed();
        $self->logcroak($msg);
    }
    return $call;
=======
  my ($self) = @_;

  my $call = $NO_CALL_GENOTYPE;
  if ($self->is_call) {
    $call = $self->compact_call; # removes the : from raw input call
  }

  if ($call !~ /[ACGTN][ACGTN]/) {
    $self->logcroak("Illegal genotype call '$call' for sample ",
                    $self->npg_sample_id, ", SNP ", $self->snp_assayed);
  }

  return $call;
>>>>>>> c295bbac
}

=head2 npg_sample_id

  Arg [1]    : None

  Example    : $sample_identifier = $result->npg_sample_id()
  Description: Method to return the sample ID. Name and behaviour of method,
               and format of output string, are intended to be consistent
               across all 'AssayResultSet' classes (for Sequenom, Fluidigm,
               etc) in the WTSI::NPG genotyping pipeline.
  Returntype : Str

=cut

sub npg_sample_id {
    my ($self) = @_;
    return $self->sample_name;
}

=head2 assay_position

  Arg [1]    : None

  Example    : $assay_position = $result->parse_assay()
  Description: Parse the 'assay' field and return an identifier for the
               well position.
  Returntype : Str

=cut

sub assay_position {
    my ($self) = @_;
    my ($sample_address, $assay_pos) = $self->_parse_assay;
    return $assay_pos;
}

=head2 sample_address

  Arg [1]    : None

  Example    : $assay_id = $result->sample_address()
  Description: Parse the 'assay' field and return the sample address.
  Returntype : Str

=cut

sub sample_address {
    my ($self) = @_;
    my ($sample_address, $assay_num) = $self->_parse_assay;
    return $sample_address;
}

sub _parse_assay {
  # Parse the 'assay' field and return the assay identifier. Field
  # should be of the form [sample address]-[assay identifier], eg. S01-A96
  my ($self) = @_;

  my @terms = split '-', $self->assay;
  if (scalar @terms != 2) {
    $self->logconfess("Failed to parse sample address and assay number ",
                      "from Fluidigm assay field '", $self->assay, "'");
  }

  my ($sample_address, $assay_num) = @terms;

  return ($sample_address, $assay_num);
}

__PACKAGE__->meta->make_immutable;

no Moose;

1;

__END__

=head1 NAME

WTSI::NPG::Genotyping::Fluidigm::AssayResult

=head1 DESCRIPTION

A class which represents the result of a Fluidigm assay of one SNP for
one sample.

=head1 AUTHOR

Keith James <kdj@sanger.ac.uk>

=head1 COPYRIGHT AND DISCLAIMER

Copyright (c) 2014 Genome Research Limited. All Rights Reserved.

This program is free software: you can redistribute it and/or modify
it under the terms of the Perl Artistic License or the GNU General
Public License as published by the Free Software Foundation, either
version 3 of the License, or (at your option) any later version.

This program is distributed in the hope that it will be useful,
but WITHOUT ANY WARRANTY; without even the implied warranty of
MERCHANTABILITY or FITNESS FOR A PARTICULAR PURPOSE.  See the
GNU General Public License for more details.

=cut<|MERGE_RESOLUTION|>--- conflicted
+++ resolved
@@ -152,20 +152,6 @@
 =cut
 
 sub npg_call {
-<<<<<<< HEAD
-    my ($self) = @_;
-    my $call = $self->compact_call(); # removes the : from raw input call
-    if ($call eq $NO_CALL) {
-        $call = 'NN';
-    } elsif ($call eq $INVALID_NAME) {
-        $call = ''; # empty call will be rendered as '.' in VCF output
-    } elsif ($call !~ /[ACGTN][ACGTN]/ ) {
-        my $msg = "Illegal genotype call '$call' for sample ".
-            $self->npg_sample_id().", SNP ".$self->snp_assayed();
-        $self->logcroak($msg);
-    }
-    return $call;
-=======
   my ($self) = @_;
 
   my $call = $NO_CALL_GENOTYPE;
@@ -179,7 +165,6 @@
   }
 
   return $call;
->>>>>>> c295bbac
 }
 
 =head2 npg_sample_id
