
package WTSI::NPG::Genotyping::Version;

use strict;
use warnings;
use Carp;

use vars qw/$VERSION $YEAR @ISA @EXPORT_OK/;
use Exporter;
@ISA = qw/Exporter/;
@EXPORT_OK = qw/version_text write_version_log/;

<<<<<<< HEAD
$VERSION = '0.8.6';
=======
$VERSION = '0.9.0';
>>>>>>> 57bcc727
$YEAR = '2013'; # year of last update

sub version_text {
    my $text = "WTSI Genotyping Pipeline version $VERSION\n".
        "Pipeline software copyright (c) $YEAR Genome Research Ltd.\n".
        "All rights reserved.\n";
    return $text;
}

sub write_version_log {
    # record version in given directory
    my $logdir = shift;
    if (!(-e $logdir && -d $logdir)) { 
        croak "Invalid log directory \"$logdir\"";
    }
    my $logpath =  $logdir."/version.log";
    open my $log, ">", $logpath || 
        croak "Cannot open version log \"$logpath\"";
    print $log version_text();
    close $log || croak "Cannot close version log \"$logpath\"";
    return 1;
}

return 1;<|MERGE_RESOLUTION|>--- conflicted
+++ resolved
@@ -10,11 +10,7 @@
 @ISA = qw/Exporter/;
 @EXPORT_OK = qw/version_text write_version_log/;
 
-<<<<<<< HEAD
-$VERSION = '0.8.6';
-=======
 $VERSION = '0.9.0';
->>>>>>> 57bcc727
 $YEAR = '2013'; # year of last update
 
 sub version_text {
